[package]
name = "zoo-kcl"
version = "0.1.43"
edition = "2021"
repository = "https://github.com/kittycad/kcl.py"

# See more keys and their definitions at https://doc.rust-lang.org/cargo/reference/manifest.html
[lib]
name = "kcl"
crate-type = ["cdylib"]

[dependencies]
anyhow = "1.0.91"
<<<<<<< HEAD
kcl-lib = { version = "0.2.23", features = ["pyo3", "disable-println"] }
kittycad = "0.3.23"
=======
kcl-lib = { version = "0.2.22", features = ["pyo3", "disable-println"] }
kittycad = "0.3.25"
>>>>>>> 8e6736ed
kittycad-modeling-cmds = "0.2.71"
pyo3 = { version = "0.22.5", features = ["serde", "experimental-async"] }
reqwest = "0.12"
serde = "1.0.213"
serde_json = "1.0.132"
tokio = "1.41.0"
uuid = { version = "1.11.0", features = ["v4"] }<|MERGE_RESOLUTION|>--- conflicted
+++ resolved
@@ -11,13 +11,8 @@
 
 [dependencies]
 anyhow = "1.0.91"
-<<<<<<< HEAD
 kcl-lib = { version = "0.2.23", features = ["pyo3", "disable-println"] }
-kittycad = "0.3.23"
-=======
-kcl-lib = { version = "0.2.22", features = ["pyo3", "disable-println"] }
 kittycad = "0.3.25"
->>>>>>> 8e6736ed
 kittycad-modeling-cmds = "0.2.71"
 pyo3 = { version = "0.22.5", features = ["serde", "experimental-async"] }
 reqwest = "0.12"
